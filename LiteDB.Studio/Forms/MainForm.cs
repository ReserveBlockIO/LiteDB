﻿using ICSharpCode.TextEditor;
using LiteDB.Engine;
using LiteDB.Studio.Forms;
using System;
using System.Collections.Generic;
using System.ComponentModel;
using System.Data;
using System.Diagnostics;
using System.Drawing;
using System.IO;
using System.Linq;
using System.Text;
using System.Threading;
using System.Threading.Tasks;
using System.Windows.Forms;

namespace LiteDB.Studio
{
    public partial class MainForm : Form
    {
        private readonly SynchronizationContext _synchronizationContext;

        private LiteDatabase _db = null;
<<<<<<< HEAD
        private ConnectionString _connectionString = null;
=======
        private ConnectionString _connectionString = new ConnectionString();
        private bool _running = true;
>>>>>>> d1644b8c
        private SqlCodeCompletion _codeCompletion;

        public MainForm(string filename)
        {
            InitializeComponent();

            // For performance https://stackoverflow.com/questions/4255148/how-to-improve-painting-performance-of-datagridview
            grdResult.DoubleBuffered(true);

            _synchronizationContext = SynchronizationContext.Current;

            _codeCompletion = new SqlCodeCompletion(txtSql, imgCodeCompletion);

            if (string.IsNullOrWhiteSpace(filename))
            {
                this.Disconnect();
            }
            else
            {
                this.Connect(new ConnectionString(filename));
            }

            txtSql.ActiveTextAreaControl.TextArea.Caret.PositionChanged += (s, e) =>
            {
                if (this.ActiveTask == null) return;

                this.ActiveTask.EditorContent = txtSql.Text;
                this.ActiveTask.SelectedTab = tabResult.SelectedTab.Name;
                this.ActiveTask.Position = new Tuple<int, int>(txtSql.ActiveTextAreaControl.TextArea.Caret.Line, txtSql.ActiveTextAreaControl.TextArea.Caret.Column);

                lblCursor.Text = $"Line: {(txtSql.ActiveTextAreaControl.Caret.Line + 1)} - Column: {(txtSql.ActiveTextAreaControl.Caret.Column + 1)}";
            };

            // stop all threads
            this.FormClosing += (s, e) =>
            {
                this.Disconnect();
            };
        }

        public void Connect(ConnectionString connectionString)
        {
            _db = new LiteDatabase(connectionString);

            _connectionString = connectionString;

            _codeCompletion.UpdateCodeCompletion(_db);

            btnConnect.Text = "Disconnect";

            this.UIState(true);

            tabSql.TabPages.Add("+", "+");

            this.LoadTreeView();
            this.AddNewTab("");

            txtSql.Focus();
        }

        private void Disconnect()
        {
            btnConnect.Text = "Connect";

            this.UIState(false);

            foreach (var tab in tabSql.TabPages.Cast<TabPage>().Where(x => x.Name != "+").ToArray())
            {
                var task = tab.Tag as TaskData;
                task.ThreadRunning = false;
                task.WaitHandle.Set();
            }

            // clear all tabs and controls
            tabSql.TabPages.Clear();

            txtSql.Clear();
            grdResult.Clear();
            txtResult.Clear();
            txtParameters.Clear();

            tvwDatabase.Nodes.Clear();
            tvwDatabase.Focus();

            _db?.Dispose();
            _db = null;
        }

        private void UIState(bool enabled)
        {
            splitRight.Visible = enabled;
            tabSql.Visible = enabled;

            btnRefresh.Enabled = enabled;
            tabSql.Enabled = enabled;
            btnRun.Enabled = enabled;

            btnBegin.Enabled = enabled;
            btnCommit.Enabled = enabled;
            btnRollback.Enabled = enabled;
            btnCheckpoint.Enabled = enabled;
        }

        private TaskData ActiveTask => tabSql.SelectedTab?.Tag as TaskData;

        private void AddNewTab(string content)
        {
            // find + tab
            var tab = tabSql.TabPages.Cast<TabPage>().Where(x => x.Text == "+").Single();

            var task = new TaskData();

            task.EditorContent = content;
            task.Thread = new Thread(new ThreadStart(() => CreateThread(task)));
            task.Thread.Start();

            task.Id = task.Thread.ManagedThreadId;

            tab.Text = tab.Name = task.Id.ToString();
            tab.Tag = task;

            if (tabSql.SelectedTab != tab)
            {
                tabSql.SelectTab(tab);
            }

            // adding new + tab at end
            tabSql.TabPages.Add("+", "+");

            tabResult.SelectTab("tabGrid");
        }

        private void ExecuteSql(string sql)
        {
            if (this.ActiveTask?.Executing == false)
            {
                this.ActiveTask.Sql = sql;
                this.ActiveTask.WaitHandle.Set();
            }
        }

        private void LoadTreeView()
        {
            tvwDatabase.Nodes.Clear();

            var root = tvwDatabase.Nodes.Add(Path.GetFileName(_connectionString.Filename));
            var system = root.Nodes.Add("System");

            root.ImageKey = "database";
            root.ContextMenuStrip = ctxMenuRoot;

            system.ImageKey = system.SelectedImageKey = "folder";

            var sc = _db.GetCollection("$cols")
                .Query()
                .Where("type = 'system'")
                .OrderBy("name")
                .ToDocuments();

            foreach (var doc in sc)
            {
                var col = system.Nodes.Add(doc["name"].AsString);
                col.Tag = $"SELECT $ FROM {doc["name"].AsString}";
                col.ImageKey = col.SelectedImageKey = "table_gear";
            }

            root.ExpandAll();
            system.Toggle();

            foreach (var key in _db.GetCollectionNames().OrderBy(x => x))
            {
                var col = root.Nodes.Add(key);
                col.Tag = $"SELECT $ FROM {key};";
                col.ImageKey = col.SelectedImageKey = "table";
                col.ContextMenuStrip = ctxMenu;
            }
        }

        private void CreateThread(TaskData task)
        {
            while (true)
            {
                task.WaitHandle.Wait();

                if (task.ThreadRunning == false) break;

                if (task.Sql.Trim() == "")
                {
                    task.WaitHandle.Reset();
                    continue;
                }

                var sw = new Stopwatch();
                sw.Start();

                try
                {
                    task.Executing = true;
                    task.IsGridLoaded = task.IsTextLoaded = task.IsParametersLoaded = false;

                    _synchronizationContext.Post(new SendOrPostCallback(o =>
                    {
                        this.LoadResult(task);
                    }), task);

                    task.Parameters = new BsonDocument();

                    var sql = new StringReader(task.Sql.Trim());

                    while(sql.Peek() >= 0 && _db != null)
                    {
                        using (var reader = _db.Execute(sql, task.Parameters))
                        {
                            task.ReadResult(reader);
                        }
                    }

                    task.Elapsed = sw.Elapsed;
                    task.Exception = null;
                    task.Executing = false;

                    // update form button selected
                    _synchronizationContext.Post(new SendOrPostCallback(o =>
                    {
                        var t = o as TaskData;

                        if (this.ActiveTask?.Id == t.Id)
                        {
                            this.LoadResult(o as TaskData);
                        }

                    }), task);
                }
                catch (Exception ex)
                {
                    task.Executing = false;
                    task.Result = null;
                    task.Elapsed = sw.Elapsed;
                    task.Exception = ex;

                    _synchronizationContext.Post(new SendOrPostCallback(o =>
                    {
                        var t = o as TaskData;

                        if (this.ActiveTask?.Id == t.Id)
                        {
                            tabResult.SelectedTab = tabText;
                            this.LoadResult(o as TaskData);
                        }

                    }), task);
                }

                // put thread in wait mode
                task.WaitHandle.Reset();
            }

            task.WaitHandle.Dispose();
        }

        private void LoadResult(TaskData data)
        {
            if (data == null) return;

            btnRun.Enabled = !data.Executing;

            if (data.Executing)
            {
                grdResult.Clear();
                txtResult.Clear();
                txtParameters.Clear();

                lblResultCount.Visible = false;
                lblElapsed.Text = "Running";
                prgRunning.Style = ProgressBarStyle.Marquee;
                txtParameters.Clear();
            }
            else
            {
                lblResultCount.Visible = true;
                lblElapsed.Text = data.Elapsed.ToString();
                prgRunning.Style = ProgressBarStyle.Blocks;
                lblResultCount.Text = 
                    data.Result == null ? "" :
                    data.Result.Count == 0 ? "no documents" :
                    data.Result.Count  == 1 ? "1 document" : 
                    data.Result.Count + (data.LimitExceeded ? "+" : "") + " documents";

                if (data.Exception != null)
                {
                    txtResult.BindErrorMessage(data.Sql, data.Exception);
                    txtParameters.BindErrorMessage(data.Sql, data.Exception);
                    grdResult.BindErrorMessage(data.Sql, data.Exception);
                }
                else if(data.Result != null)
                {
                    if (tabResult.SelectedTab == tabGrid && data.IsGridLoaded == false)
                    {
                        grdResult.BindBsonData(data);
                        data.IsGridLoaded = true;
                    }
                    else if(tabResult.SelectedTab == tabText && data.IsTextLoaded == false)
                    {
                        txtResult.BindBsonData(data);
                        data.IsTextLoaded = true;
                    }
                    else if(tabResult.SelectedTab == tabParameters && data.IsParametersLoaded == false)
                    {
                        txtParameters.BindParameter(data);
                        data.IsParametersLoaded = true;
                    }
                }
            }
        }

        private void AddSqlSnippet(string sql)
        {
            if (txtSql.Text.Trim().Length == 0)
            {
                txtSql.Text = sql.Replace("\\n", "\n");
            }
            else
            {
                AddNewTab(sql.Replace("\\n", "\n"));
            }
        }

        #region Grid Edit

        private void GrdResult_CellBeginEdit(object sender, DataGridViewCellCancelEventArgs e)
        {
            var cell = grdResult.Rows[e.RowIndex].Cells[e.ColumnIndex];

            cell.Value = JsonSerializer.Serialize(cell.Tag as BsonValue);
        }

        private void GrdResult_CellEndEdit(object sender, DataGridViewCellEventArgs e)
        {
            var field = grdResult.Columns[e.ColumnIndex].HeaderText;
            var id = grdResult.Rows[e.RowIndex].Cells["_id"].Tag as BsonValue;
            var cell = grdResult.Rows[e.RowIndex].Cells[e.ColumnIndex];
            var current = cell.Tag as BsonValue;
            var text = cell.Value.ToString();

            // try run update collection using current/new value
            var value = this.UpdateCellGrid(id, field, current, text);

            if (value != current)
            {
                cell.Style.BackColor = Color.LightGreen;
            }

            cell.SetBsonValue(value);
        }

        private void GrdResult_RowPostPaint(object sender, DataGridViewRowPostPaintEventArgs e)
        {
            var grid = sender as DataGridView;
            var rowIdx = (e.RowIndex + 1).ToString();

            var centerFormat = new StringFormat()
            {
                // right alignment might actually make more sense for numbers
                Alignment = StringAlignment.Center,
                LineAlignment = StringAlignment.Center
            };

            var headerBounds = new Rectangle(e.RowBounds.Left, e.RowBounds.Top, grid.RowHeadersWidth, e.RowBounds.Height);
            e.Graphics.DrawString(rowIdx, this.Font, SystemBrushes.ControlText, headerBounds, centerFormat);
        }

        public BsonValue UpdateCellGrid(BsonValue id, string field, BsonValue current, string json)
        {
            try
            {
                var value = JsonSerializer.Deserialize(json);

                if (current == value) return current;

                var r = _db.Execute($"UPDATE {this.ActiveTask.Collection} SET {{ {field}: @0 }} WHERE _id = @1 AND {field} = @2",
                    new BsonDocument
                    {
                        ["0"] = value,
                        ["1"] = id,
                        ["2"] = current
                    });

                if (r.Current == 1) return value;

                throw new Exception("Current document was not found. Try run your query again");
            }
            catch (Exception ex)
            {
                MessageBox.Show(ex.Message, "Update error", MessageBoxButtons.OK, MessageBoxIcon.Error);
                return current;
            }
        }

        #endregion

        #region Toolbar

        private void BtnRefresh_Click(object sender, EventArgs e)
        {
            this.LoadTreeView();
        }

        private void MainForm_KeyDown(object sender, KeyEventArgs e)
        {
            if (e.KeyCode == Keys.F5 && btnRun.Enabled)
            {
                BtnRun_Click(btnRun, EventArgs.Empty);
            }
        }

        private void BtnRun_Click(object sender, EventArgs e)
        {
            var sql = txtSql.ActiveTextAreaControl.SelectionManager.SelectedText.Length > 0 ?
                txtSql.ActiveTextAreaControl.SelectionManager.SelectedText :
                txtSql.Text;

            this.ExecuteSql(sql);
        }

        private void BtnBegin_Click(object sender, EventArgs e)
        {
            this.ExecuteSql("BEGIN");
        }

        private void BtnCommit_Click(object sender, EventArgs e)
        {
            this.ExecuteSql("COMMIT");
        }

        private void BtnRollback_Click(object sender, EventArgs e)
        {
            this.ExecuteSql("ROLLBACK");
        }

        private void BtnCheckpoint_Click(object sender, EventArgs e)
        {
            this.ExecuteSql("CHECKPOINT");
        }

        private void BtnConnect_Click(object sender, EventArgs e)
        {
            try
            {
                if (_db == null)
                {
                    var dialog = new ConnectionForm(_connectionString ?? new ConnectionString());

                    dialog.ShowDialog();

                    if (dialog.DialogResult == DialogResult.OK)
                    {
                        this.Connect(dialog.ConnectionString);
                    }
                }
                else
                {
                    this.Disconnect();
                }
            }
            catch (Exception ex)
            {
                MessageBox.Show(ex.Message, "Error", MessageBoxButtons.OK, MessageBoxIcon.Error);
            }
        }

        #endregion

        #region ContextMenu

        private void CtxMenu_ItemClicked(object sender, ToolStripItemClickedEventArgs e)
        {
            var colname = tvwDatabase.SelectedNode.Text;

            var sql = string.Format(e.ClickedItem.Tag.ToString(), colname);
            this.AddSqlSnippet(sql);
        }

        private void CtxMenuRoot_ItemClicked(object sender, ToolStripItemClickedEventArgs e)
        {
            var sql = e.ClickedItem.Tag.ToString();
            this.AddSqlSnippet(sql);
        }

        #endregion

        #region TreeView

        private void TvwCols_MouseUp(object sender, MouseEventArgs e)
        {
            if (e.Button == MouseButtons.Right)
            {
                tvwDatabase.SelectedNode = tvwDatabase.GetNodeAt(e.X, e.Y);
            }
        }

        private void TvwCols_NodeMouseDoubleClick(object sender, TreeNodeMouseClickEventArgs e)
        {
            if (e.Node.Tag is string cmd)
            {
                this.AddSqlSnippet(cmd);
            }
        }

        #endregion

        #region Editor Tabs

        private void TabResult_Selected(object sender, TabControlEventArgs e)
        {
            if (tabSql.TabPages.Count == 0) return;

            this.LoadResult(this.ActiveTask);

            // set focus to result
            this.ActiveControl =
                tabResult.SelectedTab == tabGrid ? (Control)grdResult :
                tabResult.SelectedTab == tabText ? (Control)txtResult : (Control)txtParameters; 
        }

        private void TabSql_MouseClick(object sender, MouseEventArgs e)
        {
            var tabControl = sender as TabControl;
            var tabs = tabControl.TabPages;

            if (tabs.Count <= 1) return;

            if (e.Button == MouseButtons.Middle)
            {
                var tab = tabs.Cast<TabPage>()
                        .Where((t, i) => tabControl.GetTabRect(i).Contains(e.Location))
                        .First();

                if (tab.Tag is TaskData task)
                {
                    task.ThreadRunning = false;
                    task.WaitHandle.Set();
                    tabs.Remove(tab);
                }
            }
        }

        private void TabSql_SelectedIndexChanged(object sender, EventArgs e)
        {
            // this event occurs after tab already selected
            Application.DoEvents();

            txtSql.ActiveTextAreaControl.TextArea.Focus();
        }

        private void TabSql_Selected(object sender, TabControlEventArgs e)
        {
            if (e.TabPage == null) return;

            txtSql.Clear();
            grdResult.Clear();
            txtResult.Clear();
            txtParameters.Clear();

            lblResultCount.Visible = false;
            lblElapsed.Text = "";
            prgRunning.Style = ProgressBarStyle.Blocks;
            lblResultCount.Text = "";

            Application.DoEvents();

            if (e.TabPage.Name == "+")
            {
                this.AddNewTab("");
            }
            else
            {
                // restore data
                this.ActiveTask.IsGridLoaded = this.ActiveTask.IsTextLoaded = this.ActiveTask.IsParametersLoaded = false;

                txtSql.Text = this.ActiveTask.EditorContent;

                if (this.ActiveTask.Position != null)
                {
                    txtSql.ActiveTextAreaControl.TextArea.Caret.Line = this.ActiveTask.Position.Item1;
                    txtSql.ActiveTextAreaControl.TextArea.Caret.Column = this.ActiveTask.Position.Item2;
                }

                if (tabResult.SelectedTab.Name != this.ActiveTask.SelectedTab && this.ActiveTask.SelectedTab != "")
                {
                    tabResult.SelectTab(this.ActiveTask.SelectedTab); // fire LoadResult from TabResult_IndexChanged
                }
                else
                {
                    this.LoadResult(this.ActiveTask);
                }
            }
        }

        #endregion
    }
}<|MERGE_RESOLUTION|>--- conflicted
+++ resolved
@@ -21,12 +21,7 @@
         private readonly SynchronizationContext _synchronizationContext;
 
         private LiteDatabase _db = null;
-<<<<<<< HEAD
         private ConnectionString _connectionString = null;
-=======
-        private ConnectionString _connectionString = new ConnectionString();
-        private bool _running = true;
->>>>>>> d1644b8c
         private SqlCodeCompletion _codeCompletion;
 
         public MainForm(string filename)
